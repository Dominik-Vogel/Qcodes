--- conflicted
+++ resolved
@@ -24,12 +24,8 @@
  - scipy
  - ruamel_yaml
  - gitpython
-<<<<<<< HEAD
- - testpath=0.3.1 # due to https://github.com/conda-forge/testpath-feedstock/issues/7
  - pandas
-=======
  - testpath>=0.4.2 # 0.4.1 is bad due to https://github.com/conda-forge/testpath-feedstock/issues/7
->>>>>>> db4a8158
  - pip:
     - websockets>=3.2
     - broadbean>=0.9.1