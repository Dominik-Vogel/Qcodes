--- conflicted
+++ resolved
@@ -9,8 +9,5 @@
 pyzmq>=16.0.2
 broadbean>=0.9.1
 wrapt
-<<<<<<< HEAD
 pandas
-=======
-tqdm
->>>>>>> 9c61748f
+tqdm