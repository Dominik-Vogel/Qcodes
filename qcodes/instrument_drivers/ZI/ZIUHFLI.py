import math
import time
import logging
import numpy as np
from functools import partial
from math import sqrt
from distutils.version import StrictVersion

<<<<<<< HEAD
from typing import Callable, List, Union, cast, Optional
=======
from typing import Callable, List, Union, cast, Optional, Sequence, Dict

>>>>>>> 023a6664
from qcodes.utils.helpers import create_on_off_val_mapping

try:
    import zhinst.utils
except ImportError:
    raise ImportError('''Could not find Zurich Instruments Lab One software.
                         Please refer to the Zi UHF-LI User Manual for
                         download and installation instructions.
                      ''')

from qcodes.instrument.parameter import MultiParameter
from qcodes.instrument.base import Instrument
from qcodes.instrument.channel import InstrumentChannel, ChannelList
from qcodes.utils import validators as vals

log = logging.getLogger(__name__)

class AUXOutputChannel(InstrumentChannel):

    def __init__(self, parent: 'ZIUHFLI', name: str, channum: int) -> None:
        super().__init__(parent, name)

        # TODO better validations of parameters
        self.add_parameter('scale',
                           label='scale',
                           unit='',
                           get_cmd=partial(self._parent._getter, 'auxouts',
                                           channum - 1, 1, 'scale'),
                           set_cmd=partial(self._parent._setter, 'auxouts',
                                           channum - 1, 1, 'scale'),
                           vals=vals.Numbers()
                           )

        self.add_parameter('preoffset',
                           label='preoffset',
                           unit='',
                           get_cmd=partial(self._parent._getter, 'auxouts',
                                           channum - 1, 1, 'preoffset'),
                           set_cmd=partial(self._parent._setter, 'auxouts',
                                           channum - 1, 1, 'preoffset'),
                           vals=vals.Numbers()
                           )
        self.add_parameter('offset',
                           label='offset',
                           unit='',
                           get_cmd=partial(self._parent._getter, 'auxouts',
                                           channum - 1, 1, 'offset'),
                           set_cmd=partial(self._parent._setter, 'auxouts',
                                           channum - 1, 1, 'offset'),
                           vals=vals.Numbers()
                           )
        self.add_parameter('limitlower',
                           label='Lower limit',
                           unit='',
                           get_cmd=partial(self._parent._getter, 'auxouts',
                                           channum - 1, 1, 'limitlower'),
                           set_cmd=partial(self._parent._setter, 'auxouts',
                                           channum - 1, 1, 'limitlower'),
                           vals=vals.Numbers()
                           )

        self.add_parameter('limitupper',
                           label='Upper limit',
                           unit='',
                           get_cmd=partial(self._parent._getter, 'auxouts',
                                           channum - 1, 1, 'limitupper'),
                           set_cmd=partial(self._parent._setter, 'auxouts',
                                           channum - 1, 1, 'limitupper'),
                           vals=vals.Numbers()
                           )

        # TODO the validator does not catch that there are only
        # 2 valid output channels for AU types
        self.add_parameter('channel',
                           label='Channel',
                           unit='',
                           get_cmd=partial(self._parent._getter, 'auxouts',
                                           channum - 1, 0, 'demodselect'),
                           set_cmd=partial(self._parent._setter, 'auxouts',
                                           channum - 1, 0, 'demodselect'),
                           get_parser=lambda x: x+1,
                           set_parser=lambda x: x-1,
                           vals=vals.Ints(0,7)
                           )

        outputvalmapping = {'Demod X': 0,
                            'Demod Y': 1,
                            'Demod R': 2,
                            'Demod THETA': 3,
                            'AU Cartesian': 7,
                            'AU Polar': 8}

        self.add_parameter('output',
                           label='Output',
                           unit='',
                           get_cmd=partial(self._parent._getter, 'auxouts',
                                           channum - 1, 0, 'outputselect'),
                           set_cmd=partial(self._parent._setter, 'auxouts',
                                           channum - 1, 0, 'outputselect'),
                           val_mapping=outputvalmapping
                           )


class DataAcquisitionArray(MultiParameter):
    """
    Parameter class to hold one or more Arrays of data from the Data Acquisition Module.

    The shapes needs to be calculated at any change to the number of data arrays or
    if any


    """
    def __init__(self, name, instrument, **kwargs):
        # The __init__ requires that we supply names and shapes,
        # but there is no way to know what they could be known at this time.
        # They are updated via build_data_arrays.
        super().__init__(name, names=('',), shapes=((1,),), **kwargs)
        self._instrument = instrument
        self._tracelength = None

    def build_data_arrays(self, setpoints_name=None, setpoints_unit=None, setpoints_label=None,
                          setpoints_start=None, setpoints_stop=None):
        signals = self._instrument._daq_signals
        sigunits = {'x': 'V', 'y': 'V', 'r': 'Vrms', 'phase': 'degrees'}
        names = []
        units = []
        ncols = self._instrument.columns()
        # find the highest sample rate.
        # this determines the time axis
        # according to the manual
        max_sample_rate = 0
        for sig in signals:
            parts =  sig.split('/')
            name = parts[-1].split('.')[-2]
            demod = int(parts[3])+1
            samplerate = self._instrument._parent.parameters['demod{}_samplerate'.format(demod)]()
            max_sample_rate = max(samplerate, max_sample_rate)
            names.append(name)
            units.append(sigunits[name])


        self._tracelength = 1 / max_sample_rate * ncols
        if setpoints_start is not None and setpoints_stop is not None:
            setpointarray = np.linspace(setpoints_start, setpoints_stop, ncols)
        elif setpoints_start is None and setpoints_stop is None:
            setpointarray = np.linspace(0, self._tracelength, ncols)
            setpointarray = setpointarray + self._instrument.trigger_delay()
        else:
            raise RuntimeError("Must either supply both start and stop or neither")
        nested_setpoints = ((tuple(setpointarray),),)

        setpoints = nested_setpoints*len(signals)

        self.names = tuple(names)
        self.units = tuple(units)
        self.labels = tuple(names)  # TODO: What are good labels?
        self.setpoints = setpoints

        base_setpoint_name = setpoints_name or 'time'
        base_setpoint_label = setpoints_label or setpoints_name or 'Time'
        base_setpoint_unit = setpoints_unit or 's'
        self.setpoint_names = ((base_setpoint_name,),)*len(signals)
        self.setpoint_labels = ((base_setpoint_label,),)*len(signals)
        self.setpoint_units = ((base_setpoint_unit,),)*len(signals)
        self.shapes = ((ncols,),)*len(self._instrument._daq_signals)

        self._instrument._daq_prepared = True

    def get_raw(self):
        if not self._instrument._daq_prepared:
            raise RuntimeError("Please run build_data_arrays before getting data")
        if len(self._instrument._daq_signals) == 0:
            raise RuntimeError("No signals selected")
        triggerpath = '/{}/demods/{}/sample.{}'.format(self._instrument._parent.device,
                                                       self._instrument.trigger_demodulator.get_raw(),
                                                       self._instrument.trigger_input.get())
        self._instrument.data_acquisition_module.set('dataAcquisitionModule/triggernode', triggerpath)

        self._instrument.data_acquisition_module.set('dataAcquisitionModule/grid/mode', 4)

        # for now we dont support different grid directions or multiple rows or grids
        # so set that explicitly here
        num_rows = 1
        self._instrument.data_acquisition_module.set('dataAcquisitionModule/grid/rows', num_rows)
        self._instrument.data_acquisition_module.set('dataAcquisitionModule/grid/direction', 0)
        num_grids = 1
        self._instrument.data_acquisition_module.set('dataAcquisitionModule/count', num_grids)

        data = {}
        data[triggerpath] = []
        for samplestring in self._instrument._daq_signals:
            self._instrument.data_acquisition_module.subscribe(samplestring)
        self._instrument.data_acquisition_module.subscribe(triggerpath)
        # Below is from ZI example but the intention is somewhat unclear. Is it just
        # that subscripe should be the last action that we do or that we must subscripe to
        # trigger last.
        # Note: We subscribe to the trigger signal path last to ensure that we obtain
        # complete data on the other paths (known limitation). We must subscribe to
        # the trigger signal path.
        self._instrument.data_acquisition_module.execute()

        # todo calculate meaning full timeout and handle correctly
        # we set timeout somewhat arbitrary as 2 times the total measuring time
        timeout = 2 * self._tracelength * self._instrument.repetitions() + 1 # [s]
        t0 = time.time()

        while not self._instrument.data_acquisition_module.finished():
            time.sleep(0.05)
            if time.time() - t0 > timeout:
                raise RuntimeError("Measurement timed out, check your trigger")
        return_flat_data_dict = True
        data_read = self._instrument.data_acquisition_module.read(return_flat_data_dict)
        for samplestring in self._instrument._daq_signals:
            self._instrument.data_acquisition_module.unsubscribe(samplestring)
        self._instrument.data_acquisition_module.unsubscribe(triggerpath)
        data = tuple(data_read[samplestring][0]['value'][0] for samplestring in self._instrument._daq_signals)
        return data


class DataAcquisitionModule(InstrumentChannel):
    """"
    Submodule to hold settings related to the Data Acquisition Module. This
    module replaces both the Software Trigger and Spectrum Module which will not
    be supported. This module is intended for acquiring one or more traces of demodulated
    data at a given sample rate with one trigger per trace.


    Todos:
        * Add FFT support
    """
    def __init__(self, parent: 'ZIUHFLI', name: str) -> None:
        super().__init__(parent, name)
        self._daq_prepared = False
        self.data_acquisition_module = self._parent.daq.dataAcquisitionModule()
        self.data_acquisition_module.set('dataAcquisitionModule/device', self._parent.device)

        self.add_parameter('trigger_type',
                           label='Trigger type',
                           set_cmd=partial(self._daq_setter, 'dataAcquisitionModule/type'),
                           get_cmd=partial(self.data_acquisition_module.getInt, 'dataAcquisitionModule/type'),
                           val_mapping={'NO_TRIGGER': 0,
                                        'EDGE_TRIGGER': 1,
                                        'DIGITAL_TRIGGER': 2,
                                        'PULSE_TRIGGER':3,
                                        'TRACKING_TRIGGER':4,
                                        'HW_TRIGGER':6,
                                        'TRACKING_PULSE_TRIGGER':7,
                                        'EVENT_COUNT_TRIGGER':8})

        self.add_parameter('trigger_edge_type',
                           label='Trigger edge type',
                           set_cmd=partial(self._daq_setter, 'dataAcquisitionModule/edge'),
                           get_cmd=partial(self.data_acquisition_module.getInt, 'dataAcquisitionModule/edge'),
                           val_mapping={'POS_EDGE': 1,
                                        'NEG_EDGE': 2,
                                        'BOTH_EDGE': 3})

        self.add_parameter('trigger_demodulator',
                           label='Trigger demodulator',
                           get_cmd=None,
                           set_cmd=None,
                           initial_value=1,
                           get_parser=lambda x: x+1,
                           set_parser=lambda x: x-1,
                           vals=vals.Ints(1,8))

        self.add_parameter('trigger_input',
                           label='Trigger input',
                           get_cmd=None,
                           set_cmd=None,
                           initial_value='X',
                           vals=vals.Enum('X', 'Y', 'R', 'THETA', 'AUXIN0', 'AUXIN1', 'DIO',
                                          'TRIGIN1', 'TRIGIN2', 'TRIGIN3', 'TRIGIN4',
                                          'TRIGOUT1', 'TRIGOUT2', 'TRIGOUT3', 'TRIGOUT4',
                                          'TRIGDEMOD4PHASE', 'TRIGDEMOD8PHASE'
                                          ))

        self.add_parameter('columns',
                           label='Columns',
                           set_cmd=partial(self._daq_setter, 'dataAcquisitionModule/grid/cols'),
                           get_cmd=partial(self.data_acquisition_module.getInt, 'dataAcquisitionModule/grid/cols'),
                           vals=vals.Ints(1))

        self.add_parameter('repetitions',
                           label='Repetitions',
                           set_cmd=partial(self._daq_setter, 'dataAcquisitionModule/grid/repetitions'),
                           get_cmd=partial(self.data_acquisition_module.getInt, 'dataAcquisitionModule/grid/repetitions'),
                           vals=vals.Ints(1))

        self.add_parameter('trigger_delay',
                           label='Trigger Delay',
                           set_cmd=partial(self._daq_setter, 'dataAcquisitionModule/delay'),
                           get_cmd=partial(self.data_acquisition_module.getDouble, 'dataAcquisitionModule/delay'),
                           vals=vals.Numbers())

        self.add_parameter('holdoff',
                           label='Holdoff Time',
                           set_cmd=partial(self._daq_setter, 'dataAcquisitionModule/holdoff/time'),
                           get_cmd=partial(self.data_acquisition_module.getDouble, 'dataAcquisitionModule/holdoff/time'),
                           vals=vals.Numbers(0))

        self.add_parameter('holdoff_count',
                           label='Holdoff count',
                           set_cmd=partial(self._daq_setter, 'dataAcquisitionModule/holdoff/count'),
                           get_cmd=partial(self.data_acquisition_module.getInt, 'dataAcquisitionModule/holdoff/count'),
                           vals=vals.Ints(0))

        self.add_parameter('data',
                           parameter_class=DataAcquisitionArray)

        self._daq_signals = []

    def add_signal_to_daq(self, demodulator: int, attribute: str):
        """
        Add an additional attribute to acquire.
        """
        self._daq_prepared = False
        valid_attributes = ['x', 'y', 'r', 'theta']
        # Validation
        if demodulator not in range(1, 9):
            raise ValueError('Can not select demodulator' +
                             ' {}. Only '.format(demodulator) +
                             'demodulators 1-8 are available.')
        if attribute not in valid_attributes:
            raise ValueError('Can not select attribute:'+
                             '{}. Only the following attributes are' +
                             ' available: ' +
                             ('{}, '*len(valid_attributes)).format(*valid_attributes))

        signalstring = ('/' + self._parent.device +
                        '/demods/{}/sample.{}.avg'.format(demodulator-1,
                                                      attribute))
        if signalstring not in self._daq_signals:
            self._daq_signals.append(signalstring)


    def remove_signal_from_daq(self, demodulator: int, attribute: str):
        """
        Remove an attribute from signals to acquire.
        """
        self._daq_prepared = False
        signalstring = ('/' + self._parent.device +
                        '/demods/{}/sample.{}'.format(demodulator-1,
                                                      attribute))
        if signalstring not in self._daq_signals:
            log.warning('Can not remove signal with {} of'.format(attribute) +
                        ' demodulator {}, since it was'.format(demodulator) +
                        ' not previously added.')
        else:
            self._daq_signals.remove(signalstring)


    def _daq_setter(self, settingstr, data):
        self._daq_prepared = False
        self.data_acquisition_module.set(settingstr, data)

class Sweep(MultiParameter):
    """
    Parameter class for the ZIUHFLI instrument class for the sweeper.

    The get method returns a tuple of arrays, where each array contains the
    values of a signal added to the sweep (e.g. demodulator 4 phase).

    Attributes:
        names (tuple): Tuple of strings containing the names of the sweep
          signals (to be measured)
        units (tuple): Tuple of strings containg the units of the signals
        shapes (tuple): Tuple of tuples each containing the Length of a
          signal.
        setpoints (tuple): Tuple of N copies of the sweep x-axis points,
          where N is he number of measured signals
        setpoint_names (tuple): Tuple of N identical strings with the name
          of the sweep x-axis.

    """
    def __init__(self, name, instrument, **kwargs):
        # The __init__ requires that we supply names and shapes,
        # but there is no way to know what they could be known at this time.
        # They are updated via build_sweep.
        super().__init__(name, names=('',), shapes=((1,),), **kwargs)
        self._instrument = instrument

    def build_sweep(self):
        """
        Build a sweep with the current sweep settings. Must be called
        before the sweep can be executed.

        For developers:
        This is a general function for updating the sweeper.
        Every time a parameter of the sweeper is changed, this function
        must be called to update the sweeper. Although such behaviour is only
        strictly necessary for parameters that affect the setpoints of the
        Sweep parameter, having to call this function for any parameter is
        deemed more user friendly (easier to remember; when? -always).

        The function sets all (user specified) settings on the sweeper and
        additionally sets names, units, and setpoints for the Sweep
        parameter.

        """

        signals = self._instrument._sweeper_signals
        sweepdict = self._instrument._sweepdict

        log.info('Built a sweep')

        sigunits = {'X': 'V', 'Y': 'V', 'R': 'Vrms', 'Xrms': 'Vrms',
                    'Yrms': 'Vrms', 'Rrms': 'Vrms', 'phase': 'degrees'}
        names = []
        units = []
        for sig in signals:
            name = sig.split('/')[-1]
            names.append(name)
            units.append(sigunits[name])
        self.names = tuple(names)
        self.units = tuple(units)
        self.labels = tuple(names)  # TODO: What are good labels?

        # TODO: what are good set point names?
        spnamedict = {'auxouts/0/offset': 'offset',
                      'auxouts/1/offset': 'offset',
                      'auxouts/2/offset': 'offset',
                      'auxouts/3/offset': 'offset',
                      'demods/0/phaseshift': 'phaseshift',
                      'demods/1/phaseshift': 'phaseshift',
                      'demods/2/phaseshift': 'phaseshift',
                      'demods/3/phaseshift': 'phaseshift',
                      'demods/4/phaseshift': 'phaseshift',
                      'demods/5/phaseshift': 'phaseshift',
                      'demods/6/phaseshift': 'phaseshift',
                      'demods/7/phaseshift': 'phaseshift',
                      'oscs/0/freq': 'frequency',
                      'oscs/1/freq': 'frequency',
                      'sigouts/0/amplitudes/3': 'amplitude',
                      'sigouts/0/offset': 'offset',
                      'sigouts/1/amplitudes/7': 'amplitude',
                      'sigouts/1/offset': 'amplitude'
                      }

        spunitdict = {'auxouts/0/offset': 'Volts',
                      'auxouts/1/offset': 'Volts',
                      'auxouts/2/offset': 'Volts',
                      'auxouts/3/offset': 'Volts',
                      'demods/0/phaseshift': 'degrees',
                      'demods/1/phaseshift': 'degrees',
                      'demods/2/phaseshift': 'degrees',
                      'demods/3/phaseshift': 'degrees',
                      'demods/4/phaseshift': 'degrees',
                      'demods/5/phaseshift': 'degrees',
                      'demods/6/phaseshift': 'degrees',
                      'demods/7/phaseshift': 'degrees',
                      'oscs/0/freq': 'Hz',
                      'oscs/1/freq': 'Hz',
                      'sigouts/0/amplitudes/3': 'Volts',
                      'sigouts/0/offset': 'Volts',
                      'sigouts/1/amplitudes/7': 'Volts',
                      'sigouts/1/offset': 'Volts'
                      }
        sp_name = spnamedict[sweepdict['gridnode']]
        sp_unit = spunitdict[sweepdict['gridnode']]
        self.setpoint_names = ((sp_name,),)*len(signals)
        self.setpoint_units = ((sp_unit,),)*len(signals)
        start = sweepdict['start']
        stop = sweepdict['stop']
        npts = sweepdict['samplecount']
        # TODO: make sure that these setpoints are correct, i.e. actually
        # matching what the UHFLI does
        # TODO: support non-sequential sweep mode
        if not sweepdict['scan'] == 0:
            raise NotImplementedError('Only sequential scanning is supported.')
        if sweepdict['xmapping'] == 0:
            sw = tuple(np.linspace(start, stop, npts))
        else:
            logstart = np.log10(start)
            logstop = np.log10(stop)
            sw = tuple(np.logspace(logstart, logstop, npts))
        self.setpoints = ((sw,),)*len(signals)
        self.shapes = ((npts,),)*len(signals)

        # Now actually send  the settings to the instrument
        for (setting, value) in sweepdict.items():
            setting = 'sweep/' + setting
            self._instrument.sweeper.set(setting, value)

        self._instrument.sweep_correctly_built = True

    def get_raw(self):
        """
        Execute the sweeper and return the data corresponding to the
        subscribed signals.

        Returns:

            tuple: Tuple containg N numpy arrays where N is the number
              of signals added to the sweep.

        Raises:
            ValueError: If no signals have been added to the sweep
            ValueError: If a sweep setting has been modified since
              the last sweep, but Sweep.build_sweep has not been run
        """
        daq = self._instrument.daq
        signals = self._instrument._sweeper_signals
        sweeper = self._instrument.sweeper

        if signals == []:
            raise ValueError('No signals selected! Can not perform sweep.')

        if self._instrument.sweep_correctly_built is False:
            raise ValueError('The sweep has not been correctly built.' +
                             ' Please run Sweep.build_sweep.')

        # We must enable the demodulators we use.
        # After the sweep, they should be returned to their original state
        streamsettings = []  # This list keeps track of the pre-sweep settings
        for sigstr in signals:
            path = '/'.join(sigstr.split('/')[:-1])
            (_, dev, _, dmnum, _) = path.split('/')

            # If the setting has never changed, get returns an empty dict.
            # In that case, we assume that it's zero (factory default)
            try:
                toget = path.replace('sample', 'enable')
                # ZI like nesting inside dicts...
                setting = daq.get(toget)[dev]['demods'][dmnum]['enable']['value'][0]
            except KeyError:
                setting = 0
            streamsettings.append(setting)
            daq.setInt(path.replace('sample', 'enable'), 1)

            # We potentially subscribe several times to the same demodulator,
            # but that should not be a problem
            sweeper.subscribe(path)

        sweeper.execute()
        timeout = self._instrument.sweeper_timeout.get()
        start = time.time()
        while not sweeper.finished():  # Wait until the sweep is done/timeout
            time.sleep(0.2)  # Check every 200 ms whether the sweep is done
            # Here we could read intermediate data via:
            # data = sweeper.read(True)...
            # and process it while the sweep is completing.
            if (time.time() - start) > timeout:
                # If for some reason the sweep is blocking, force the end of the
                # measurement.
                log.error("Sweep still not finished, forcing finish...")
                # should exit function with error message instead of returning
                sweeper.finish()

        return_flat_dict = True
        data = sweeper.read(return_flat_dict)

        sweeper.unsubscribe('*')
        for (state, sigstr) in zip(streamsettings, signals):
            path = '/'.join(sigstr.split('/')[:-1])
            daq.setInt(path.replace('sample', 'enable'), int(state))

        return self._parsesweepdata(data)

    def _parsesweepdata(self, sweepresult):
        """
        Parse the raw result of a sweep into just the data asked for by the
        added sweeper signals. Used by Sweep.get.

        Args:
            sweepresult (dict): The dict returned by sweeper.read

        Returns:
            tuple: The requested signals in a tuple
        """
        trans = {'X': 'x', 'Y': 'y', 'Aux Input 1': 'auxin0',
                 'Aux Input 2': 'auxin1', 'R': 'r', 'phase': 'phase',
                 'Xrms': 'xpwr', 'Yrms': 'ypwr', 'Rrms': 'rpwr'}
        returndata = []

        for signal in self._instrument._sweeper_signals:
            path = '/'.join(signal.split('/')[:-1])
            attr = signal.split('/')[-1]
            data = sweepresult[path][0][0][trans[attr]]
            returndata.append(data)

        return tuple(returndata)


class Scope(MultiParameter):
    """
    Parameter class for the ZI UHF-LI Scope Channel 1

    The .get method launches an acquisition and returns a tuple of two
    np.arrays
    FFT mode is NOT supported.

    Attributes:
        names (tuple): Tuple of strings containing the names of the sweep
          signals (to be measured)
        units (tuple): Tuple of strings containg the units of the signals
        shapes (tuple): Tuple of tuples each containing the Length of a
          signal.
        setpoints (tuple): Tuple of N copies of the sweep x-axis points,
          where N is he number of measured signals
        setpoint_names (tuple): Tuple of N identical strings with the name
          of the sweep x-axis.
    """
    def __init__(self, name, instrument, **kwargs):
        # The __init__ requires that we supply names and shapes,
        # but there is no way to know what they could be known at this time.
        # They are updated via build_scope.
        super().__init__(name, names=('',), shapes=((1,),), **kwargs)
        self._instrument = instrument
        self._scopeactions = []  # list of callables

    def add_post_trigger_action(self, action: Callable) -> None:
        """
        Add an action to be performed immediately after the trigger
        has been armed. The action must be a callable taking zero
        arguments
        """
        if action not in self._scopeactions:
            self._scopeactions.append(action)

    @property
    def post_trigger_actions(self) -> List[Callable]:
        return self._scopeactions

    def prepare_scope(self):
        """
        Prepare the scope for a measurement. Must immediately preceed a
        measurement.
        """

        log.info('Preparing the scope')

        # A convenient reference
        params = self._instrument.parameters

        # First figure out what the user has asked for
        chans = {1: (True, False), 2: (False, True), 3: (True, True)}
        channels = chans[params['scope_channels'].get()]

        npts = params['scope_length'].get()
        # Find out whether segments are enabled
        if params['scope_segments'].get() == 'ON':
            segs = params['scope_segments_count'].get()
        else:
            segs = 1

        inputunits = {'Signal Input 1': 'V',
                      'Signal Input 2': 'V',
                      'Trig Input 1': 'V',
                      'Trig Input 2': 'V',
                      'Aux Output 1': 'V',
                      'Aux Output 2': 'V',
                      'Aux Output 3': 'V',
                      'Aux Output 4': 'V',
                      'Aux In 1 Ch 1': 'V',
                      'Aux In 1 Ch 2': 'V',
                      'Osc phi Demod 4': '°',
                      'osc phi Demod 8': '°',
                      'AU Cartesian 1': 'arb. un.',
                      'AU Cartesian 2': 'arb. un',
                      'AU Polar 1': 'arb. un.',
                      'AU Polar 2': 'arb. un.',
                      'Demod 1 X': 'V',
                      'Demod 1 Y': 'V',
                      'Demod 1 R': 'V',
                      'Demod 1 Phase':  '°',
                      'Demod 2 X': 'V',
                      'Demod 2 Y': 'V',
                      'Demod 2 R': 'V',
                      'Demod 2 Phase': '°',
                      'Demod 3 X': 'V',
                      'Demod 3 Y': 'V',
                      'Demod 3 R': 'V',
                      'Demod 3 Phase': '°',
                      'Demod 4 X': 'V',
                      'Demod 4 Y': 'V',
                      'Demod 4 R': 'V',
                      'Demod 4 Phase': '°',
                      'Demod 5 X': 'V',
                      'Demod 5 Y': 'V',
                      'Demod 5 R': 'V',
                      'Demod 5 Phase': '°',
                      'Demod 6 X': 'V',
                      'Demod 6 Y': 'V',
                      'Demod 6 R': 'V',
                      'Demod 6 Phase': '°',
                      'Demod 7 X': 'V',
                      'Demod 7 Y': 'V',
                      'Demod 7 R': 'V',
                      'Demod 7 Phase': '°',
                      'Demod 8 X': 'V',
                      'Demod 8 Y': 'V',
                      'Demod 8 R': 'V',
                      'Demod 8 Phase': '°',
                      }

        #TODO: what are good names?
        inputnames = {'Signal Input 1': 'Sig. In 1',
                      'Signal Input 2': 'Sig. In 2',
                      'Trig Input 1': 'Trig. In 1',
                      'Trig Input 2': 'Trig. In 2',
                      'Aux Output 1': 'Aux. Out 1',
                      'Aux Output 2': 'Aux. Out 2',
                      'Aux Output 3': 'Aux. Out 3',
                      'Aux Output 4': 'Aux. Out 4',
                      'Aux In 1 Ch 1': 'Aux. In 1 Ch 1',
                      'Aux In 1 Ch 2': 'Aux. In 1 Ch 2',
                      'Osc phi Demod 4': 'Demod. 4 Phase',
                      'osc phi Demod 8': 'Demod. 8 Phase',
                      'AU Cartesian 1': 'AU Cartesian 1',
                      'AU Cartesian 2': 'AU Cartesian 2',
                      'AU Polar 1': 'AU Polar 1',
                      'AU Polar 2': 'AU Polar 2',
                      'Demod 1 X': 'Demodulator 1 X',
                      'Demod 1 Y': 'Demodulator 1 Y',
                      'Demod 1 R': 'Demodulator 1 R',
                      'Demod 1 Phase':  'Demodulator 1 Phase',
                      'Demod 2 X': 'Demodulator 2 X',
                      'Demod 2 Y': 'Demodulator 2 Y',
                      'Demod 2 R': 'Demodulator 2 R',
                      'Demod 2 Phase': 'Demodulator 2 Phase',
                      'Demod 3 X': 'Demodulator 3 X',
                      'Demod 3 Y': 'Demodulator 3 Y',
                      'Demod 3 R': 'Demodulator 3 R',
                      'Demod 3 Phase': 'Demodulator 3 Phase',
                      'Demod 4 X': 'Demodulator 4 X',
                      'Demod 4 Y': 'Demodulator 4 Y',
                      'Demod 4 R': 'Demodulator 4 R',
                      'Demod 4 Phase': 'Demodulator 4 Phase',
                      'Demod 5 X': 'Demodulator 5 X',
                      'Demod 5 Y': 'Demodulator 5 Y',
                      'Demod 5 R': 'Demodulator 5 R',
                      'Demod 5 Phase': 'Demodulator 5 Phase',
                      'Demod 6 X': 'Demodulator 6 X',
                      'Demod 6 Y': 'Demodulator 6 Y',
                      'Demod 6 R': 'Demodulator 6 R',
                      'Demod 6 Phase': 'Demodulator 6 Phase',
                      'Demod 7 X': 'Demodulator 7 X',
                      'Demod 7 Y': 'Demodulator 7 Y',
                      'Demod 7 R': 'Demodulator 7 R',
                      'Demod 7 Phase': 'Demodulator 7 Phase',
                      'Demod 8 X': 'Demodulator 8 X',
                      'Demod 8 Y': 'Demodulator 8 Y',
                      'Demod 8 R': 'Demodulator 8 R',
                      'Demod 8 Phase': 'Demodulator 8 Phase',
                      }

        # Make the basic setpoints (the x-axis)
        duration = params['scope_duration'].get()
        delay = params['scope_trig_delay'].get()
        starttime = params['scope_trig_reference'].get()*0.01*duration + delay
        stoptime = starttime + duration

        setpointlist = tuple(np.linspace(starttime, stoptime, npts))  # x-axis
        spname = 'Time'
        namestr = "scope_channel{}_input".format(1)
        name1 = inputnames[params[namestr].get()]
        unit1 = inputunits[params[namestr].get()]
        namestr = "scope_channel{}_input".format(2)
        name2 = inputnames[params[namestr].get()]
        unit2 = inputunits[params[namestr].get()]

        self.setpoints = ((tuple(range(segs)), (setpointlist,)*segs),)*2
        #self.setpoints = ((setpointlist,)*segs,)*2
        self.setpoint_names = (('Segments', 'Time'), ('Segments', 'Time'))
        self.names = (name1, name2)
        self.units = (unit1, unit2)
        self.labels = ('Scope channel 1', 'Scope channel 2')
        self.shapes = ((segs, npts), (segs, npts))

        self._instrument.daq.sync()
        self._instrument.scope_correctly_built = True

    def get_raw(self):
        """
        Acquire data from the scope.

        Returns:
            tuple: Tuple of two n X m arrays where n is the number of segments
                and m is the number of points in the scope trace.

        Raises:
            ValueError: If the scope has not been prepared by running the
                prepare_scope function.
        """
        t_start = time.monotonic()
        log.info('Scope get method called')

        if not self._instrument.scope_correctly_built:
            raise ValueError('Scope not properly prepared. Please run '
                             'prepare_scope before measuring.')

        # A convenient reference
        params = self._instrument.parameters
        #
        chans = {1: (True, False), 2: (False, True), 3: (True, True)}
        channels = chans[params['scope_channels'].get()]

        if params['scope_trig_holdoffmode'].get_latest() == 'events':
            raise NotImplementedError('Scope trigger holdoff in number of '
                                      'events not supported. Please specify '
                                      'holdoff in seconds.')

        #######################################################
        # The following steps SEEM to give the correct result

        # Make sure all settings have taken effect
        self._instrument.daq.sync()

        # Calculate the time needed for the measurement. We often have failed
        # measurements, so a timeout is needed.
        if params['scope_segments'].get() == 'ON':
            segs = params['scope_segments_count'].get()
        else:
            segs = 1
        deadtime = params['scope_trig_holdoffseconds'].get_latest()
        # We add one second to account for latencies and random delays
        meas_time = segs*(params['scope_duration'].get()+deadtime)+1
        npts = params['scope_length'].get()

        zi_error = True
        error_counter = 0
        num_retries = 10
        timedout = False
        while (zi_error or timedout) and error_counter < num_retries:
            # one shot per trigger. This needs to be set every time
            # a the scope is enabled as below using scope_runstop
            try:
                # we wrap this in try finally to ensure that
                # scope.finish is always called even if the
                # measurement is interrupted
                self._instrument.daq.setInt('/{}/scopes/0/single'.format(self._instrument.device), 1)


                scope = self._instrument.scope
                scope.set('scopeModule/clearhistory', 1)

                # Start the scope triggering/acquiring
                # set /dev/scopes/0/enable to 1
                params['scope_runstop'].set('run')

                self._instrument.daq.sync()

                log.debug('Starting ZI scope acquisition.')
                # Start something... hauling data from the scopeModule?
                scope.execute()

                # Now perform actions that may produce data, e.g. running an AWG
                for action in self._scopeactions:
                    action()

                starttime = time.time()
                timedout = False

                progress = scope.progress()
                while progress < 1:
                    log.debug('Scope progress is {}'.format(progress))
                    progress = scope.progress()
                    time.sleep(0.1)  # This while+sleep is how ZI engineers do it
                    if (time.time()-starttime) > 20*meas_time+1:
                        timedout = True
                        break
                metadata = scope.get("scopeModule/*")
                zi_error = bool(metadata['error'][0])

                # Stop the scope from running
                params['scope_runstop'].set('stop')

                if not (timedout or zi_error):
                    log.info('[+] ZI scope acquisition completed OK')
                    rawdata = scope.read()
                    if 'error' in rawdata:
                        zi_error = bool(rawdata['error'][0])
                    data = self._scopedataparser(rawdata, self._instrument.device,
                                                 npts, segs, channels)
                else:
                    log.warning('[-] ZI scope acquisition attempt {} '
                                'failed, Timeout: {}, Error: {}, '
                                'retrying'.format(error_counter, timedout, zi_error))
                    rawdata = None
                    data = (None, None)
                    error_counter += 1

                if error_counter >= num_retries:
                    log.error('[+] ZI scope acquisition failed, maximum number'
                              'of retries performed. No data returned')
                    raise RuntimeError('[+] ZI scope acquisition failed, maximum number'
                              'of retries performed. No data returned')
            finally:
                # cleanup and make ready for next scope acquisition
                scope.finish()

        t_stop = time.monotonic()
        log.info('scope get method returning after {} s'.format(t_stop -
                                                                t_start))
        return data

    @staticmethod
    def _scopedataparser(rawdata, deviceID, scopelength, segments, channels):
        """
        Cast the scope return value dict into a tuple.

        Args:
            rawdata (dict): The return of scopeModule.read()
            deviceID (str): The device ID string of the instrument.
            scopelength (int): The length of each segment
            segments (int): The number of segments
            channels (tuple): Tuple of two bools controlling what data to return
                (True, False) will return data for channel 1 etc.

        Returns:
            tuple: A 2-tuple of either None or np.array with dimensions
                segments x scopelength.
        """

        data = rawdata['{}'.format(deviceID)]['scopes']['0']['wave'][0][0]
        if channels[0]:
            ch1data = data['wave'][0].reshape(segments, scopelength)
        else:
            ch1data = None
        if channels[1]:
            ch2data = data['wave'][1].reshape(segments, scopelength)
        else:
            ch2data = None

        return (ch1data, ch2data)


class ZIUHFLI(Instrument):
    """
    QCoDeS driver for ZI UHF-LI.

    Currently implementing demodulator settings and the sweeper functionality.

    Requires ZI Lab One software to be installed on the computer running QCoDeS.
    Furthermore, the Data Server and Web Server must be running and a connection
    between the two must be made.

    """

    def __init__(self, name: str, device_ID: str, **kwargs) -> None:
        """
        Create an instance of the instrument.

        Args:
            name (str): The internal QCoDeS name of the instrument
            device_ID (str): The device name as listed in the web server.
        """

        super().__init__(name, **kwargs)
        self.api_level = 6
        zisession = zhinst.utils.create_api_session(device_ID, self.api_level)
        (self.daq, self.device, self.props) = zisession
        myversion = StrictVersion(self.props['serverversion'])
        minversion = '17.06.00000'
        mindaqversion = '17.12.00000'
        if myversion < minversion:
            raise RuntimeError('This driver requires at least version 17.06 of LabOne along with '
                               'matching Python driver')
        self.has_data_acquisition_module = False
        if myversion > mindaqversion:
            self.has_data_acquisition_module = True
        # check that python driver matches dataserver version
        # raise if that is not the case
        if not zhinst.utils.api_server_version_check(self.daq):
            raise RuntimeError('ZI python driver version does not match ZI LabOne version')

        self.daq.setDebugLevel(3)
        self.daq.sync()
        # create (instantiate) an instance of each module we will use
        self.sweeper = self.daq.sweep()
        self.sweeper.set('sweep/device', self.device)
        self.scope = self.daq.scopeModule()
        self.scope.subscribe('/{}/scopes/0/wave'.format(self.device))
        if self.has_data_acquisition_module:
            self.add_submodule('data_acquisition', DataAcquisitionModule(self, 'data_acquisition'))
        ########################################
        # INSTRUMENT PARAMETERS

        ########################################
        # Oscillators

        number_of_oscillators = 8 if 'MF' in self.props['options'] else 2
        for oscs in range(1, number_of_oscillators + 1):
            self.add_parameter('oscillator{}_freq'.format(oscs),
                               label='Frequency of oscillator {}'.format(oscs),
                               unit='Hz',
                               set_cmd=partial(self._setter, 'oscs',
                                                oscs-1, 1, 'freq'),
                               get_cmd=partial(self._getter, 'oscs',
                                                oscs-1, 1, 'freq'),
                               vals=vals.Numbers(0, 600e6))

            self.add_parameter('demod{}_oscillator'.format(oscs),
                               label='Selected oscillator {}'.format(oscs),
                               docstring="Connects the demodulator with the "
                                         "supplied oscillator.",
                               get_cmd=partial(self._getter, 'demods',
                                               oscs - 1, 0, 'oscselect'),
                               set_cmd=partial(self._setter, 'demods',
                                               oscs - 1, 0, 'oscselect'),
                               val_mapping={i + 1: i for i in
                                            range(number_of_oscillators)})

        ########################################
        # DEMODULATOR PARAMETERS

        for demod in range(1, 9):
            self.add_parameter('demod{}_order'.format(demod),
                               label='Filter order',
                               get_cmd=partial(self._getter, 'demods',
                                               demod-1, 0, 'order'),
                               set_cmd=partial(self._setter, 'demods',
                                               demod-1, 0, 'order'),
                               vals=vals.Ints(1, 8)
                               )

            self.add_parameter('demod{}_harmonic'.format(demod),
                               label=('Reference frequency multiplication' +
                                      ' factor'),
                               get_cmd=partial(self._getter, 'demods',
                                               demod-1, 0, 'harmonic'),
                               set_cmd=partial(self._setter, 'demods',
                                               demod-1, 0, 'harmonic'),
                               vals=vals.Ints(1, 999)
                               )

            self.add_parameter('demod{}_timeconstant'.format(demod),
                               label='Filter time constant',
                               get_cmd=partial(self._getter, 'demods',
                                               demod-1, 1, 'timeconstant'),
                               set_cmd=partial(self._setter, 'demods',
                                               demod-1, 1, 'timeconstant'),
                               unit='s'
                               )

            self.add_parameter('demod{}_samplerate'.format(demod),
                               label='Sample rate',
                               get_cmd=partial(self._getter, 'demods',
                                               demod-1, 1, 'rate'),
                               set_cmd=partial(self._setter, 'demods',
                                               demod-1, 1, 'rate'),
                               unit='Sa/s',
                               docstring="""
                                         Note: the value inserted by the user
                                         may be approximated to the
                                         nearest value supported by the
                                         instrument.
                                         """)

            self.add_parameter('demod{}_phaseshift'.format(demod),
                               label='Phase shift',
                               unit='degrees',
                               get_cmd=partial(self._getter, 'demods',
                                               demod-1, 1, 'phaseshift'),
                               set_cmd=partial(self._setter, 'demods',
                                               demod-1, 1, 'phaseshift')
                               )

            # val_mapping for the demodX_signalin parameter
            dmsigins = {'Sig In 1': 0,
                        'Sig In 2': 1,
                        'Trigger 1': 2,
                        'Trigger 2': 3,
                        'Aux Out 1': 4,
                        'Aux Out 2': 5,
                        'Aux Out 3': 6,
                        'Aux Out 4': 7,
                        'Aux In 1': 8,
                        'Aux In 2': 9,
                        'Phi Demod 4': 10,
                        'Phi Demod 8': 11}

            self.add_parameter('demod{}_signalin'.format(demod),
                               label='Signal input',
                               get_cmd=partial(self._getter, 'demods',
                                               demod-1, 0,'adcselect'),
                               set_cmd=partial(self._setter, 'demods',
                                               demod-1, 0, 'adcselect'),
                               val_mapping=dmsigins,
                               vals=vals.Enum(*list(dmsigins.keys()))
                               )

            self.add_parameter('demod{}_sinc'.format(demod),
                               label='Sinc filter',
                               get_cmd=partial(self._getter, 'demods',
                                               demod-1, 0, 'sinc'),
                               set_cmd=partial(self._setter, 'demods',
                                               demod-1, 0, 'sinc'),
                               val_mapping={'ON': 1, 'OFF': 0},
                               vals=vals.Enum('ON', 'OFF')
                               )

            self.add_parameter('demod{}_streaming'.format(demod),
                               label='Data streaming',
                               get_cmd=partial(self._getter, 'demods',
                                               demod-1, 0, 'enable'),
                               set_cmd=partial(self._setter, 'demods',
                                               demod-1, 0, 'enable'),
                               val_mapping={'ON': 1, 'OFF': 0},
                               vals=vals.Enum('ON', 'OFF')
                               )

            dmtrigs = {'Continuous': 0,
                       'Trigger in 3 Rise': 1,
                       'Trigger in 3 Fall': 2,
                       'Trigger in 3 Both': 3,
                       'Trigger in 3 High': 32,
                       'Trigger in 3 Low': 16,
                       'Trigger in 4 Rise': 4,
                       'Trigger in 4 Fall': 8,
                       'Trigger in 4 Both': 12,
                       'Trigger in 4 High': 128,
                       'Trigger in 4 Low': 64,
                       'Trigger in 3|4 Rise': 5,
                       'Trigger in 3|4 Fall': 10,
                       'Trigger in 3|4 Both': 15,
                       'Trigger in 3|4 High': 160,
                       'Trigger in 3|4 Low': 80}

            self.add_parameter('demod{}_trigger'.format(demod),
                               label='Trigger',
                               get_cmd=partial(self._getter, 'demods',
                                               demod-1, 0, 'trigger'),
                               set_cmd=partial(self._setter, 'demods',
                                               demod-1, 0, 'trigger'),
                               val_mapping=dmtrigs,
                               vals=vals.Enum(*list(dmtrigs.keys()))
                               )

            self.add_parameter('demod{}_sample'.format(demod),
                               label='Demod sample',
                               get_cmd=partial(self._getter, 'demods',
                                               demod - 1, 2, 'sample'),
                               snapshot_value=False
                               )

            for demod_param in ['x', 'y', 'R', 'phi']:
                if demod_param in ('x', 'y', 'R'):
                    unit = 'V'
                else:
                    unit = 'deg'
                self.add_parameter('demod{}_{}'.format(demod, demod_param),
                                   label='Demod {} {}'.format(demod, demod_param),
                                   get_cmd=partial(self._get_demod_sample,
                                                   demod - 1, demod_param),
                                   snapshot_value=False,
                                   unit=unit
                                   )

        ########################################
        # SIGNAL INPUTS

        for sigin in range(1, 3):

            self.add_parameter('signal_input{}_range'.format(sigin),
                               label='Input range',
                               set_cmd=partial(self._setter, 'sigins',
                                               sigin-1, 1, 'range'),
                               get_cmd=partial(self._getter, 'sigins',
                                               sigin-1, 1, 'range'),
                               unit='V')

            self.add_parameter('signal_input{}_scaling'.format(sigin),
                               label='Input scaling',
                               set_cmd=partial(self._setter, 'sigins',
                                               sigin-1, 1, 'scaling'),
                               get_cmd=partial(self._getter, 'sigins',
                                               sigin-1, 1, 'scaling'),
                               )

            self.add_parameter('signal_input{}_AC'.format(sigin),
                               label='AC coupling',
                               set_cmd=partial(self._setter,'sigins',
                                               sigin-1, 0, 'ac'),
                               get_cmd=partial(self._getter, 'sigins',
                                               sigin-1, 0, 'ac'),
                               val_mapping={'ON': 1, 'OFF': 0},
                               vals=vals.Enum('ON', 'OFF')
                               )

            self.add_parameter('signal_input{}_impedance'.format(sigin),
                               label='Input impedance',
                               set_cmd=partial(self._setter, 'sigins',
                                                sigin-1, 0, 'imp50'),
                               get_cmd=partial(self._getter, 'sigins',
                                               sigin-1, 0, 'imp50'),
                               val_mapping={50: 1, 1000: 0},
                               vals=vals.Enum(50, 1000)
                               )

            sigindiffs = {'Off': 0, 'Inverted': 1, 'Input 1 - Input 2': 2,
                          'Input 2 - Input 1': 3}
            self.add_parameter('signal_input{}_diff'.format(sigin),
                               label='Input signal subtraction',
                               set_cmd=partial(self._setter, 'sigins',
                                                sigin-1, 0, 'diff'),
                               get_cmd=partial(self._getter, 'sigins',
                                               sigin-1, 0, 'diff'),
                               val_mapping=sigindiffs,
                               vals=vals.Enum(*list(sigindiffs.keys())))

        ########################################
        # SIGNAL OUTPUTS
        output_mapping = {1: 3, 2: 7}

        for sigout in range(1, 3):

            self.add_parameter('signal_output{}_on'.format(sigout),
                                label='Turn signal output on and off.',
                                set_cmd=partial(self._sigout_setter,
                                                sigout-1, 0, 'on'),
                                get_cmd=partial(self._sigout_getter,
                                                sigout-1, 0, 'on'),
                                val_mapping={'ON': 1, 'OFF': 0},
                                vals=vals.Enum('ON', 'OFF') )

            self.add_parameter('signal_output{}_imp50'.format(sigout),
                                label='Switch to turn on 50 Ohm impedance',
                                set_cmd=partial(self._sigout_setter,
                                                sigout-1, 0, 'imp50'),
                                get_cmd=partial(self._sigout_getter,
                                                sigout-1, 0, 'imp50'),
                                val_mapping={'ON': 1, 'OFF': 0},
                                vals=vals.Enum('ON', 'OFF') )

            self.add_parameter('signal_output{}_ampdef'.format(sigout),
                               get_cmd=None, set_cmd=None,
                               initial_value='Vpk',
                               label="Signal output amplitude's definition",
                               unit='',
                               vals=vals.Enum('Vpk', 'Vrms', 'dBm'))

            self.add_parameter('signal_output{}_range'.format(sigout),
                                label='Signal output range',
                                set_cmd=partial(self._sigout_setter,
                                                sigout-1, 1, 'range'),
                                get_cmd=partial(self._sigout_getter,
                                                sigout-1, 1, 'range'),
                                vals=vals.Enum(0.075, 0.15, 0.75, 1.5))

            self.add_parameter('signal_output{}_offset'.format(sigout),
                                label='Signal output offset',
                                set_cmd=partial(self._sigout_setter,
                                                sigout-1, 1, 'offset'),
                                get_cmd=partial(self._sigout_getter,
                                                sigout-1, 1, 'offset'),
                                vals=vals.Numbers(-1.5, 1.5),
                                unit='V')

            self.add_parameter('signal_output{}_autorange'.format(sigout),
                                label='Enable signal output range.',
                                set_cmd=partial(self._sigout_setter,
                                                sigout-1, 0, 'autorange'),
                                get_cmd=partial(self._sigout_getter,
                                                sigout-1, 0, 'autorange'),
                                val_mapping={'ON': 1, 'OFF': 0},
                                vals=vals.Enum('ON', 'OFF') )

            if 'MF' in self.props['options']:
                for modeout in range(1, 9):
                    self.add_parameter(
                        'signal_output{}_amplitude{}'.format(sigout, modeout),
                        label='Signal output amplitude',
                        set_cmd=partial(self._sigout_setter,
                                        sigout - 1, 1, 'amplitudes',
                                        output_mode=modeout - 1),
                        get_cmd=partial(self._sigout_getter,
                                        sigout - 1, 1, 'amplitudes',
                                        output_mode=modeout - 1),
                        docstring="Set the signal output amplitude. The actual "
                                  "unit and representation is defined by "
                                  "signal_output{}_ampdef "
                                  "parameter".format(sigout))

                    self.add_parameter(
                        'signal_output{}_enable{}'.format(sigout, modeout),
                        label="Output signal enabled/disabled.",
                        set_cmd=partial(self._sigout_setter,
                                        sigout - 1, 0,
                                        'enables', output_mode=modeout - 1),
                        get_cmd=partial(self._sigout_getter,
                                        sigout - 1, 0,
                                        'enables', output_mode=modeout - 1),
                        val_mapping=create_on_off_val_mapping(),
                        docstring="Enabling/Disabling the Signal Output. "
                                  "Corresponds to the blue LED indicator on "
                                  "the instrument front panel.")
            else:
                self.add_parameter(
                    'signal_output{}_enable'.format(sigout),
                    label="Output signal enabled/disabled.",
                    set_cmd=partial(self._sigout_setter,
                                    sigout - 1, 0,
                                    'enables',
                                    output_mode=output_mapping[sigout]),
                    get_cmd=partial(self._sigout_getter,
                                    sigout - 1, 0,
                                    'enables',
                                    output_mode=output_mapping[sigout]),
                    val_mapping=create_on_off_val_mapping(),
                    docstring="Enabling/Disabling the Signal Output. "
                              "Corresponds to the blue LED indicator on "
                              "the instrument front panel."
                )

                self.add_parameter(
                    'signal_output{}_amplitude'.format(sigout),
                    label='Signal output amplitude',
                    set_cmd=partial(self._sigout_setter,
                                    sigout - 1, 1,
                                    'amplitudes',
                                    output_mode=output_mapping[sigout]),
                    get_cmd=partial(self._sigout_getter,
                                    sigout - 1, 1,
                                    'amplitudes',
                                    output_mode=output_mapping[sigout]),
                    docstring="Set the signal output amplitude. The actual unit"
                              " and representation is defined by "
                              "signal_output{}_ampdef parameter".format(sigout))

        auxoutputchannels = ChannelList(self, "AUXOutputChannels", AUXOutputChannel,
                               snapshotable=False)

        for auxchannum in range(1,5):
            name = 'aux_out{}'.format(auxchannum)
            auxchannel = AUXOutputChannel(self, name, auxchannum)
            auxoutputchannels.append(auxchannel)
            self.add_submodule(name, auxchannel)
        auxoutputchannels.lock()
        self.add_submodule('aux_out_channels', auxoutputchannels)
        ########################################
        # SWEEPER PARAMETERS

        self.add_parameter('sweeper_BWmode',
                           label='Sweeper bandwidth control mode',
                           set_cmd=partial(self._sweep_setter,
                                           'sweep/bandwidthcontrol'),
                           get_cmd=partial(self._sweep_getter,
                                           'sweep/bandwidthcontrol'),
                           val_mapping={'auto': 2, 'fixed': 1, 'current': 0},
                           docstring="""
                                     For each sweep point, the demodulator
                                     filter bandwidth (time constant) may
                                     be either set automatically, be the
                                     current demodulator bandwidth or be
                                     a fixed number; the sweeper_BW
                                     parameter.
                                     """
                           )

        self.add_parameter('sweeper_BW',
                           label='Fixed bandwidth sweeper bandwidth (NEP)',
                           set_cmd=partial(self._sweep_setter,
                                           'sweep/bandwidth'),
                           get_cmd=partial(self._sweep_getter,
                                           'sweep/bandwidth'),
                           docstring="""
                                     This is the NEP bandwidth used by the
                                     sweeper if sweeper_BWmode is set to
                                     'fixed'. If sweeper_BWmode is either
                                     'auto' or 'current', this value is
                                     ignored.
                                     """
                           )

        self.add_parameter('sweeper_start',
                            label='Start value of the sweep',
                            set_cmd=partial(self._sweep_setter,
                                            'sweep/start'),
                            get_cmd=partial(self._sweep_getter,
                                            'sweep/start'),
                            vals=vals.Numbers(0, 600e6))

        self.add_parameter('sweeper_stop',
                            label='Stop value of the sweep',
                            set_cmd=partial(self._sweep_setter,
                                            'sweep/stop'),
                            get_cmd=partial(self._sweep_getter,
                                            'sweep/stop'),
                            vals=vals.Numbers(0, 600e6))

        self.add_parameter('sweeper_samplecount',
                            label='Length of the sweep (pts)',
                            set_cmd=partial(self._sweep_setter,
                                            'sweep/samplecount'),
                            get_cmd=partial(self._sweep_getter,
                                            'sweep/samplecount'),
                            vals=vals.Ints(0, 100000))

        # val_mapping for sweeper_param parameter
        sweepparams = {'Aux Out 1 Offset': 'auxouts/0/offset',
                       'Aux Out 2 Offset': 'auxouts/1/offset',
                       'Aux Out 3 Offset': 'auxouts/2/offset',
                       'Aux Out 4 Offset': 'auxouts/3/offset',
                       'Demod 1 Phase Shift': 'demods/0/phaseshift',
                       'Demod 2 Phase Shift': 'demods/1/phaseshift',
                       'Demod 3 Phase Shift': 'demods/2/phaseshift',
                       'Demod 4 Phase Shift': 'demods/3/phaseshift',
                       'Demod 5 Phase Shift': 'demods/4/phaseshift',
                       'Demod 6 Phase Shift': 'demods/5/phaseshift',
                       'Demod 7 Phase Shift': 'demods/6/phaseshift',
                       'Demod 8 Phase Shift': 'demods/7/phaseshift',
                       'Osc 1 Frequency': 'oscs/0/freq',
                       'Osc 2 Frequency': 'oscs/1/freq',
                       'Output 1 Amplitude 4': 'sigouts/0/amplitudes/3',
                       'Output 1 Offset': 'sigouts/0/offset',
                       'Output 2 Amplitude 8': 'sigouts/1/amplitudes/7',
                       'Output 2 Offset': 'sigouts/1/offset'
                       }

        self.add_parameter('sweeper_param',
                           label='Parameter to sweep (sweep x-axis)',
                           set_cmd=partial(self._sweep_setter,
                                           'sweep/gridnode'),
                           val_mapping=sweepparams,
                           get_cmd=partial(self._sweep_getter,
                                           'sweep/gridnode'),
                           vals=vals.Enum(*list(sweepparams.keys()))
                           )

        # val_mapping for sweeper_units parameter
        sweepunits = {'Aux Out 1 Offset': 'V',
                      'Aux Out 2 Offset': 'V',
                      'Aux Out 3 Offset': 'V',
                      'Aux Out 4 Offset': 'V',
                      'Demod 1 Phase Shift': 'degrees',
                      'Demod 2 Phase Shift': 'degrees',
                      'Demod 3 Phase Shift': 'degrees',
                      'Demod 4 Phase Shift': 'degrees',
                      'Demod 5 Phase Shift': 'degrees',
                      'Demod 6 Phase Shift': 'degrees',
                      'Demod 7 Phase Shift': 'degrees',
                      'Demod 8 Phase Shift': 'degrees',
                      'Osc 1 Frequency': 'Hz',
                      'Osc 2 Frequency': 'Hz',
                      'Output 1 Amplitude 4': 'V',
                      'Output 1 Offset': 'V',
                      'Output 2 Amplitude 8': 'V',
                      'Output 2 Offset': 'V'
                      }

        self.add_parameter('sweeper_units',
                           label='Units of sweep x-axis',
                           get_cmd=self.sweeper_param.get,
                           get_parser=lambda x:sweepunits[x])

        # val_mapping for sweeper_mode parameter
        sweepmodes = {'Sequential': 0,
                      'Binary': 1,
                      'Biderectional': 2,
                      'Reverse': 3}

        self.add_parameter('sweeper_mode',
                            label='Sweep mode',
                            set_cmd=partial(self._sweep_setter,
                                            'sweep/scan'),
                            get_cmd=partial(self._sweep_getter, 'sweep/scan'),
                            val_mapping=sweepmodes,
                            vals=vals.Enum(*list(sweepmodes))
                            )

        self.add_parameter('sweeper_order',
                           label='Sweeper filter order',
                           set_cmd=partial(self._sweep_setter,
                                           'sweep/order'),
                           get_cmd=partial(self._sweep_getter,
                                           'sweep/order'),
                           vals=vals.Ints(1, 8),
                           docstring="""
                                     This value is invoked only when the
                                     sweeper_BWmode is set to 'fixed'.
                                     """)

        self.add_parameter('sweeper_settlingtime',
                           label=('Minimal settling time for the ' +
                                  'sweeper'),
                           set_cmd=partial(self._sweep_setter,
                                           'sweep/settling/time'),
                           get_cmd=partial(self._sweep_getter,
                                           'sweep/settling/time'),
                           vals=vals.Numbers(0),
                           unit='s',
                           docstring="""
                                     This is the minimal waiting time
                                     at each point during a sweep before the
                                     data acquisition starts. Note that the
                                     filter settings may result in a longer
                                     actual waiting/settling time.
                                     """
                           )

        self.add_parameter('sweeper_inaccuracy',
                           label='Demodulator filter settling inaccuracy',
                           set_cmd=partial(self._sweep_setter,
                                           'sweep/settling/inaccuracy'),
                           docstring="""
                                     Demodulator filter settling inaccuracy
                                     defining the wait time between a sweep
                                     parameter change and recording of the
                                     next sweep point. The settling time is
                                     calculated as the time required to attain
                                     the specified remaining proportion [1e-13,
                                     0.1] of an incoming step function. Typical
                                     inaccuracy values: 10m for highest sweep
                                     speed for large signals, 100u for precise
                                     amplitude measurements, 100n for precise
                                     noise measurements. Depending on the
                                     order of the demodulator filter the settling
                                     inaccuracy will define the number of filter
                                     time constants the sweeper has to wait. The
                                     maximum between this value and the settling
                                     time is taken as wait time until the next
                                     sweep point is recorded.
                                     """
                           )

        self.add_parameter('sweeper_settlingtc',
                           label='Sweep filter settling time',
                           get_cmd=partial(self._sweep_getter,
                                           'sweep/settling/tc'),
                           unit='',
                           docstring="""This settling time is in units of
                                        the filter time constant."""
                           )

        self.add_parameter('sweeper_averaging_samples',
                           label=('Minimal no. of samples to average at ' +
                                  'each sweep point'),
                           set_cmd=partial(self._sweep_setter,
                                           'sweep/averaging/sample'),
                           get_cmd=partial(self._sweep_getter,
                                           'sweep/averaging/sample'),
                           vals=vals.Ints(1),
                           docstring="""
                                     The actual number of samples is the
                                     maximum of this value and the
                                     sweeper_averaging_time times the
                                     relevant sample rate.
                                     """
                           )

        self.add_parameter('sweeper_averaging_time',
                           label=('Minimal averaging time'),
                           set_cmd=partial(self._sweep_setter,
                                           'sweep/averaging/tc'),
                           get_cmd=partial(self._sweep_getter,
                                           'sweep/averaging/tc'),
                           unit='s',
                           docstring="""
                                     The actual number of samples is the
                                     maximum of this value times the
                                     relevant sample rate and the
                                     sweeper_averaging_samples."""
                           )

        self.add_parameter('sweeper_xmapping',
                           label='Sweeper x mapping',
                           set_cmd=partial(self._sweep_setter,
                                           'sweep/xmapping'),
                           get_cmd=partial(self._sweep_getter,
                                           'sweep/xmapping'),
                           val_mapping={'lin': 0, 'log': 1}
                           )

        self.add_parameter('sweeper_sweeptime',
                           label='Expected sweep time',
                           unit='s',
                           get_cmd=self._get_sweep_time)

        self.add_parameter('sweeper_timeout',
                           label='Sweep timeout',
                           unit='s',
                           initial_value=600,
                           get_cmd=None, set_cmd=None)

        ########################################
        # THE SWEEP ITSELF
        self.add_parameter('Sweep',
                           parameter_class=Sweep,
                           )

        # A "manual" parameter: a list of the signals for the sweeper
        # to subscribe to
        self._sweeper_signals = [] # type: List[str]

        # This is the dictionary keeping track of the sweeper settings
        # These are the default settings
        self._sweepdict = {'start': 1e6,
                           'stop': 10e6,
                           'samplecount': 25,
                           'bandwidthcontrol': 1,  # fixed mode
                           'bandwidth': 50,
                           'gridnode': 'oscs/0/freq',
                           'scan': 0,  # sequential scan
                           'order': 1,
                           'settling/time': 1e-6,
                           'settling/inaccuracy': 10e-3,
                           'averaging/sample': 25,
                           'averaging/tc': 100e-3,
                           'xmapping': 0,  # linear
                          }
        # Set up the sweeper with the above settings
        self.Sweep.build_sweep()

        ########################################
        # SCOPE PARAMETERS
        # default parameters:

        # This parameter corresponds to the Run/Stop button in the GUI
        self.add_parameter('scope_runstop',
                           label='Scope run state',
                           set_cmd=partial(self._setter, 'scopes', 0, 0,
                                           'enable'),
                           get_cmd=partial(self._getter, 'scopes', 0, 0,
                                           'enable'),
                           val_mapping={'run': 1, 'stop': 0},
                           vals=vals.Enum('run', 'stop'),
                           docstring=('This parameter corresponds to the '
                                      'run/stop button in the GUI.'))

        self.add_parameter('scope_mode',
                            label="Scope's mode: time or frequency domain.",
                            set_cmd=partial(self._scope_setter, 1, 0,
                                            'mode'),
                            get_cmd=partial(self._scope_getter, 'mode'),
                            val_mapping={'Time Domain': 1,
                                         'Freq Domain FFT': 3},
                            vals=vals.Enum('Time Domain', 'Freq Domain FFT')
                            )

        # 1: Channel 1 on, Channel 2 off.
        # 2: Channel 1 off, Channel 2 on,
        # 3: Channel 1 on, Channel 2 on.
        self.add_parameter('scope_channels',
                           label='Recorded scope channels',
                           set_cmd=partial(self._scope_setter, 0, 0,
                                           'channel'),
                           get_cmd=partial(self._getter, 'scopes', 0,
                                           0, 'channel'),
                           vals=vals.Enum(1, 2, 3)
                           )

        self._samplingrate_codes = {'1.80 GHz': 0,
                                   '900 MHz': 1,
                                   '450 MHz': 2,
                                   '225 MHz': 3,
                                   '113 MHz': 4,
                                   '56.2 MHz': 5,
                                   '28.1 MHz': 6,
                                   '14.0 MHz': 7,
                                   '7.03 MHz': 8,
                                   '3.50 MHz': 9,
                                   '1.75 MHz': 10,
                                   '880 kHz': 11,
                                   '440 kHz': 12,
                                   '220 kHz': 13,
                                   '110 kHz': 14,
                                   '54.9 kHz': 15,
                                   '27.5 kHz': 16}

        self.add_parameter('scope_samplingrate',
                            label="Scope's sampling rate",
                            set_cmd=partial(self._scope_setter, 0, 0,
                                            'time'),
                            get_cmd=partial(self._getter, 'scopes', 0,
                                            0, 'time'),
                            val_mapping=self._samplingrate_codes,
                            vals=vals.Enum(*list(self._samplingrate_codes.keys()))
                            )

        self.add_parameter('scope_samplingrate_float',
                           label="Scope's sampling rate as float",
                           set_cmd=self._set_samplingrate_as_float,
                           unit='Hz',
                           get_cmd=self._get_samplingrate_as_float,
                           vals=vals.Enum(*[1.8e9 / 2 ** v for v in
                                            self._samplingrate_codes.values()]),
                           docstring=""" A numeric representation of the scope's
                             samplingrate parameter. Sets and gets the sampling 
                             rate by using the scope_samplingrate parameter."""
                           )

        self.add_parameter('scope_length',
                            label="Length of scope trace (pts)",
                            set_cmd=partial(self._scope_setter, 0, 1,
                                            'length'),
                            get_cmd=partial(self._getter, 'scopes', 0,
                                            1, 'length'),
                            vals=vals.Numbers(4096, 128000000),
                            get_parser=int
                            )

        self.add_parameter('scope_duration',
                           label="Scope trace duration",
                           set_cmd=partial(self._scope_setter, 0, 0,
                                           'duration'),
                           get_cmd=partial(self._scope_getter,
                                           'duration'),
                           vals=vals.Numbers(2.27e-6,4.660e3),
                           unit='s'
                           )

        # Map the possible input sources to LabOne's IDs.
        # The IDs can be seen in log file of LabOne UI
        inputselect = {'Signal Input 1': 0,
                       'Signal Input 2': 1,
                       'Trig Input 1': 2,
                       'Trig Input 2': 3,
                       'Aux Output 1': 4,
                       'Aux Output 2': 5,
                       'Aux Output 3': 6,
                       'Aux Output 4': 7,
                       'Aux In 1 Ch 1': 8,
                       'Aux In 1 Ch 2': 9,
                       'Osc phi Demod 4': 10,
                       'Osc phi Demod 8': 11,
                       'AU Cartesian 1': 112,
                       'AU Cartesian 2': 113,
                       'AU Polar 1': 128,
                       'AU Polar 2': 129,
                       }
        # Add all 8 demodulators and their respective parameters
        # to inputselect as well.
        # Numbers correspond to LabOne IDs, taken from UI log.
        for demod in range(1,9):
            inputselect['Demod {} X'.format(demod)] = 15+demod
            inputselect['Demod {} Y'.format(demod)] = 31+demod
            inputselect['Demod {} R'.format(demod)] = 47+demod
            inputselect['Demod {} Phase'.format(demod)] = 63+demod

        for channel in range(1,3):
            self.add_parameter('scope_channel{}_input'.format(channel),
                            label=("Scope's channel {}".format(channel) +
                                   " input source"),
                            set_cmd=partial(self._scope_setter, 0, 0,
                                            ('channels/{}/'.format(channel-1) +
                                             'inputselect')),
                            get_cmd=partial(self._getter, 'scopes', 0, 0,
                                            ('channels/{}/'.format(channel-1) +
                                             'inputselect')),
                            val_mapping=inputselect,
                            vals=vals.Enum(*list(inputselect.keys()))
                            )

        self.add_parameter('scope_average_weight',
                            label="Scope Averages",
                            set_cmd=partial(self._scope_setter, 1, 0,
                                            'averager/weight'),
                            get_cmd=partial(self._scope_getter,
                                            'averager/weight'),
                            vals=vals.Numbers(min_value=1)
                            )

        self.add_parameter('scope_trig_enable',
                            label="Enable triggering for scope readout",
                            set_cmd=partial(self._setter, 'scopes', 0,
                                            0, 'trigenable'),
                            get_cmd=partial(self._getter, 'scopes', 0,
                                            0, 'trigenable'),
                            val_mapping={'ON': 1, 'OFF': 0},
                            vals=vals.Enum('ON', 'OFF')
                            )

        self.add_parameter('scope_trig_signal',
                            label="Trigger signal source",
                            set_cmd=partial(self._setter, 'scopes', 0,
                                            0, 'trigchannel'),
                            get_cmd=partial(self._getter, 'scopes', 0,
                                            0, 'trigchannel'),
                            val_mapping=inputselect,
                            vals=vals.Enum(*list(inputselect.keys()))
                            )

        slopes = {'None': 0, 'Rise': 1, 'Fall': 2, 'Both': 3}

        self.add_parameter('scope_trig_slope',
                            label="Scope's triggering slope",
                            set_cmd=partial(self._setter, 'scopes', 0,
                                            0, 'trigslope'),
                            get_cmd=partial(self._getter, 'scopes', 0,
                                            0, 'trigslope'),
                            val_mapping=slopes,
                            vals=vals.Enum(*list(slopes.keys()))
                            )

        # TODO: figure out how value/percent works for the trigger level
        self.add_parameter('scope_trig_level',
                            label="Scope trigger level",
                            set_cmd=partial(self._setter, 'scopes', 0,
                                            1, 'triglevel'),
                            get_cmd=partial(self._getter, 'scopes', 0,
                                            1, 'triglevel'),
                            vals=vals.Numbers()
                            )

        self.add_parameter('scope_trig_hystmode',
                            label="Enable triggering for scope readout.",
                            set_cmd=partial(self._setter, 'scopes', 0,
                                            0, 'trighysteresis/mode'),
                            get_cmd=partial(self._getter, 'scopes', 0,
                                            0, 'trighysteresis/mode'),
                            val_mapping={'absolute': 0, 'relative': 1},
                            vals=vals.Enum('absolute', 'relative')
                            )

        self.add_parameter('scope_trig_hystrelative',
                            label="Trigger hysteresis, relative value in %",
                            set_cmd=partial(self._setter, 'scopes', 0,
                                            1, 'trighysteresis/relative'),
                            get_cmd=partial(self._getter, 'scopes', 0,
                                            1, 'trighysteresis/relative'),
                            # val_mapping= lambda x: 0.01*x,
                            vals=vals.Numbers(0)
                            )

        self.add_parameter('scope_trig_hystabsolute',
                            label="Trigger hysteresis, absolute value",
                            set_cmd=partial(self._setter, 'scopes', 0,
                                            1, 'trighysteresis/absolute'),
                            get_cmd=partial(self._getter, 'scopes', 0,
                                            1, 'trighysteresis/absolute'),
                            vals=vals.Numbers(0, 20)
                            )

        triggates = {'Trigger In 3 High': 0, 'Trigger In 3 Low': 1,
                     'Trigger In 4 High': 2, 'Trigger In 4 Low': 3}
        self.add_parameter('scope_trig_gating_source',
                           label='Scope trigger gating source',
                           set_cmd=partial(self._setter, 'scopes', 0, 0,
                                           'triggate/inputselect'),
                           get_cmd=partial(self._getter, 'scopes', 0, 0,
                                           'triggate/inputselect'),
                           val_mapping=triggates,
                           vals=vals.Enum(*list(triggates.keys()))
                           )

        self.add_parameter('scope_trig_gating_enable',
                           label='Scope trigger gating ON/OFF',
                           set_cmd=partial(self._setter, 'scopes', 0, 0,
                                           'triggate/enable'),
                           get_cmd=partial(self._getter, 'scopes', 0, 0,
                                           'triggate/enable'),
                           val_mapping = {'ON': 1, 'OFF': 0},
                           vals=vals.Enum('ON', 'OFF'))

        # make this a slave parameter off scope_holdoff_seconds
        # and scope_holdoff_events
        self.add_parameter('scope_trig_holdoffmode',
                            label="Scope trigger holdoff mode",
                            set_cmd=partial(self._setter, 'scopes', 0,
                                            0, 'trigholdoffmode'),
                            get_cmd=partial(self._getter, 'scopes', 0,
                                            0, 'trigholdoffmode'),
                            val_mapping={'s': 0, 'events': 1},
                            vals=vals.Enum('s', 'events')
                            )

        self.add_parameter('scope_trig_holdoffseconds',
                           label='Scope trigger holdoff',
                           set_cmd=partial(self._scope_setter, 0, 1,
                                           'trigholdoff'),
                           get_cmd=partial(self._getter, 'scopes', 0,
                                           1, 'trigholdoff'),
                           unit='s',
                           vals=vals.Numbers(20e-6, 10)
                           )

        self.add_parameter('scope_trig_reference',
                           label='Scope trigger reference',
                           set_cmd=partial(self._scope_setter, 0, 1,
                                           'trigreference'),
                           get_cmd=partial(self._getter, 'scopes', 0,
                                           1, 'trigreference'),
                           vals=vals.Numbers(0, 100)
                           )

        # TODO: add validation. What's the minimal/maximal delay?
        self.add_parameter('scope_trig_delay',
                           label='Scope trigger delay',
                           set_cmd=partial(self._scope_setter, 0, 1,
                                           'trigdelay'),
                           get_cmd=partial(self._getter, 'scopes', 0, 1,
                                           'trigdelay'),
                           unit='s')

        self.add_parameter('scope_segments',
                           label='Enable/disable segments',
                           set_cmd=partial(self._scope_setter, 0, 0,
                                           'segments/enable'),
                           get_cmd=partial(self._getter, 'scopes', 0,
                                           0, 'segments/enable'),
                           val_mapping={'OFF': 0, 'ON': 1},
                           vals=vals.Enum('ON', 'OFF')
                           )

        self.add_parameter('scope_segments_count',
                           label='No. of segments returned by scope',
                           set_cmd=partial(self._setter, 'scopes', 0, 1,
                                           'segments/count'),
                           get_cmd=partial(self._getter, 'scopes', 0, 1,
                                          'segments/count'),
                           vals=vals.Ints(1, 32768),
                           get_parser=int
                           )

        self.add_function('scope_reset_avg',
                            call_cmd=partial(self.scope.set,
                                             'scopeModule/averager/restart', 1),
                            )

        ########################################
        # THE SCOPE ITSELF
        self.add_parameter('Scope',
                           parameter_class=Scope,
                           )

        ########################################
        # SYSTEM PARAMETERS
        self.add_parameter('external_clock_enabled',
                           set_cmd=partial(self.daq.setInt,
                                           f"/{self.device}/system/extclk"),
                           get_cmd=partial(self.daq.getInt,
                                           f"/{self.device}/system/extclk"),
                           val_mapping=create_on_off_val_mapping(),
                           docstring="Set the clock source to external 10 MHz reference clock."
                           )

        self.add_parameter('jumbo_frames_enabled',
                           set_cmd=partial(self.daq.setInt,
                                           f"/{self.device}/system/jumbo"),
                           get_cmd=partial(self.daq.getInt,
                                           f"/{self.device}/system/jumbo"),
                           val_mapping=create_on_off_val_mapping(),
                           docstring="Enable jumbo frames on the TCP/IP interface"
                           )

    def snapshot_base(self, update: bool = True,
                      params_to_skip_update: Optional[Sequence[str]] = None
                      ) -> Dict:
        """ Override the base method to ignore 'sweeper_sweeptime' if no signals selected."""
        params_to_skip = []
        if not self._sweeper_signals:
            params_to_skip.append('sweeper_sweeptime')
        if params_to_skip_update is not None:
            params_to_skip += list(params_to_skip_update)
        return super(ZIUHFLI, self).snapshot_base(update=update,
                                                   params_to_skip_update=params_to_skip)


    def _setter(self, module, number, mode, setting, value):
        """
        General function to set/send settings to the device.

        The module (e.g demodulator, input, output,..) number is counted in a
        zero indexed fashion.

        Args:
            module (str): The module (eg. demodulator, input, output, ..)
                to set.
            number (int): Module's index
            mode (int): Indicating whether we are asking for an int (0) or double (1)
            setting (str): The module's setting to set.
            value (int/double): The value to set.
        """

        setstr = '/{}/{}/{}/{}'.format(self.device, module, number, setting)

        if mode == 0:
            self.daq.setInt(setstr, value)
        if mode == 1:
            self.daq.setDouble(setstr, value)

    def _getter(self, module: str, number: int,
                mode: int, setting: str) -> Union[float, int, str, dict]:
        """
        General get function for generic parameters. Note that some parameters
        use more specialised setter/getters.

        The module (e.g demodulator, input, output,..) number is counted in a
        zero indexed fashion.

        Args:
            module (str): The module (eg. demodulator, input, output, ..)
                we want to know the value of.
            number (int): Module's index
            mode (int): Indicating whether we are asking for an int or double.
                0: Int, 1: double, 2: Sample
            setting (str): The module's setting to set.
        returns:
            inquered value

        """

        querystr = '/{}/{}/{}/{}'.format(self.device, module, number, setting)
        log.debug("getting %s", querystr)
        if mode == 0:
            value = self.daq.getInt(querystr)
        elif mode == 1:
            value = self.daq.getDouble(querystr)
        elif mode == 2:
            value = self.daq.getSample(querystr)
        else:
            raise RuntimeError("Invalid mode supplied")
        # Weird exception, samplingrate returns a string
        return value

    def _get_demod_sample(self, number: int, demod_param: str) -> float:
        log.debug("getting demod %s param %s", number, demod_param)
        mode = 2
        module = 'demods'
        setting = 'sample'
        if demod_param not in ['x', 'y', 'R', 'phi']:
            raise RuntimeError("Invalid demodulator parameter")
        datadict = cast(dict, self._getter(module, number, mode, setting))
        datadict['R'] = np.abs(datadict['x'] + 1j * datadict['y'])
        datadict['phi'] = np.angle(datadict['x'] + 1j * datadict['y'], deg=True)
        return datadict[demod_param]

    def _sigout_setter(self, number: int,
                       mode: int,
                       setting: str,
                       value: Union[int, float],
                       output_mode: Optional[int] = None) -> None:
        """
        Function to set signal output's settings. A specific setter function is
        needed as parameters depend on each other and need to be checked and
        updated accordingly.

        Args:
            number: The output channel to use. Either 1 or 2.
            mode: Indicating whether we are asking for an int (0) or double (1).
            setting: The module's setting to set.
            value: The value to set the setting to.
            output_mode: Some options may take an extra int to indicate which of the 8
                         demodulators this acts on
        """

        # convenient reference
        params = self.parameters

        amp_val_dict = {'Vpk': lambda value: value,
                        'Vrms': lambda value: value * sqrt(2),
                        'dBm': lambda value: 10 ** ((value - 10) / 20)
                        }

        def amp_valid(number, value):
            ampdef_val = params['signal_output{}_ampdef'.format(number+1)].get()
            autorange_val = params['signal_output{}_autorange'.format(number+1)].get()

            if autorange_val == 'ON':
                imp50_val = params['signal_output{}_imp50'.format(number + 1)].get()
                imp50_dic = {'OFF': 1.5, 'ON': 0.75}
                range_val = imp50_dic[imp50_val]

            else:
                so_range = params['signal_output{}_range'.format(number+1)].get()
                range_val = round(so_range, 3)

            converter = amp_val_dict[ampdef_val]
            if -range_val < amp_val_dict[ampdef_val](value) > range_val:
                raise ValueError('Signal Output:'
                                 + ' Amplitude {} {} too high for chosen range.'.format(value,
                                                                                        converter(value)))

        def offset_valid(number, value):

            def validate_against_individual(value, amp_val, range_val):
                amp_val = round(amp_val, 3)
                if -range_val < value + amp_val > range_val:
                    raise ValueError('Signal Output: Offset too high for '
                                     'chosen range.')

            range_val = params['signal_output{}_range'.format(number+1)].get()
            range_val = round(range_val, 3)
            if 'MF' in self.props['options']:
                for i in range(1, 9):
                    amp_val = params['signal_output{}_amplitude{}'.format(number + 1, i)].get()
                    validate_against_individual(value, amp_val, range_val)
            else:
                amp_val = params['signal_output{}_amplitude'.format(number + 1)].get()
                validate_against_individual(value, amp_val, range_val)

        def range_valid(number, value):
            autorange_val = params['signal_output{}_autorange'.format(number + 1)].get()
            imp50_val = params['signal_output{}_imp50'.format(number+1)].get()
            imp50_dic = {'OFF': [1.5, 0.15], 'ON': [0.75, 0.075]}

            if autorange_val == "ON":
                raise ValueError('Signal Output :'
                                ' Cannot set range as autorange is turned on.')

            if value not in imp50_dic[imp50_val]:
                raise ValueError('Signal Output: Choose a valid range:'
                                 '[0.75, 0.075] if imp50 is on, [1.5, 0.15]'
                                 ' otherwise.')

        def ampdef_valid(number, value):
            # check which amplitude definition you can use.
            # dBm is only possible with 50 Ohm imp ON
            imp50_val = params['signal_output{}_imp50'.format(number+1)].get()
            imp50_ampdef_dict = {'ON': ['Vpk','Vrms', 'dBm'],
                                 'OFF': ['Vpk','Vrms']}
            if value not in imp50_ampdef_dict[imp50_val]:
                raise ValueError("Signal Output: Choose a valid amplitude "
                                 "definition; ['Vpk','Vrms', 'dBm'] if imp50 is"
                                 " on, ['Vpk','Vrms'] otherwise.")

        dynamic_validation = {'range': range_valid,
                              'ampdef': ampdef_valid,
                              'amplitudes': amp_valid,
                              'offset': offset_valid}

        def update_range_offset_amp():
            range_val = params['signal_output{}_range'.format(number+1)].get()
            offset_val = params['signal_output{}_offset'.format(number+1)].get()
            if 'MF' in self.props['options']:
                amps_val = [params['signal_output{}_amplitude{}'.format(
                    number + 1, output)].get() for output in range(1, 9)]
            else:
                amps_val = [params['signal_output{}_amplitude'.format(
                    number + 1)].get()]
            for amp_val in amps_val:
                if -range_val < offset_val + amp_val > range_val:
                    # The GUI would allow higher values but it would clip the signal.
                    raise ValueError('Signal Output: Amplitude and/or '
                                     'offset out of range.')

        def update_offset():
            self.parameters['signal_output{}_offset'.format(number+1)].get()

        def update_amp():
            if 'MF' in self.props['options']:
                for i in range(1,9):
                    self.parameters['signal_output{}_amplitude{}'.format(number+1,i)].get()
            else:
                self.parameters['signal_output{}_amplitude'.format(number + 1)].get()

        def update_range():
            self.parameters['signal_output{}_autorange'.format(number+1)].get()

        # parameters which will potentially change other parameters
        changing_param = {'imp50': [update_range_offset_amp, update_range],
                          'autorange': [update_range],
                          'range': [update_offset, update_amp],
                          'amplitudes': [update_range, update_amp],
                          'offset': [update_range]
                         }

        setstr = '/{}/sigouts/{}/{}'.format(self.device, number, setting)
        if output_mode is not None:
            setstr += '/{}'.format(output_mode)

        if setting in dynamic_validation:
            log.info("Output setting: Validating {} with "
                     "output {} and value {}".format(setting,
                                                     number,
                                                     value))
            dynamic_validation[setting](number, value)

        if setting == 'amplitudes':
            amp_def_val = params['signal_output{}_ampdef'.format(number + 1)].get()
            value = amp_val_dict[amp_def_val](value)

        if mode == 0:
            self.daq.setInt(setstr, value)
        elif mode == 1:
            self.daq.setDouble(setstr, value)
        else:
            raise RuntimeError("Invalid mode supplied")

        if setting in changing_param:
            [f() for f in changing_param[setting]]

    def _sigout_getter(self, number: int, mode: int, setting: str,
                       output_mode: Optional[int] = None) -> Union[int, float]:
        """
        Function to query the settings of signal outputs. Specific setter
        function is needed as parameters depend on each other and need to be
        checked and updated accordingly.

        Args:
            number:
            mode: Indicating whether we are asking for an int (0) or double (1).
            setting: The module's setting to set.
            output_mode: Some options may take an extra int to indicate which
            of the 8 demodulators this acts on
        """

        querystr = '/{}/sigouts/{}/{}'.format(self.device, number, setting)
        if output_mode is not None:
            querystr += '/{}'.format(output_mode)
        if mode == 0:
            value = self.daq.getInt(querystr)
        elif mode == 1:
            value = self.daq.getDouble(querystr)
        else:
            raise RuntimeError("Invalid mode supplied")

        return value

    def _list_nodes(self, node):
        """
        Returns a list with all nodes in the sub-tree below the specified node.

        Args:
            node (str): Module of which you want to know the parameters.
        return:
            list of sub-nodes
        """
        node_list = self.daq.getList('/{}/{}/'.format(self.device, node))
        return node_list

    @staticmethod
    def NEPBW_to_timeconstant(NEPBW, order):
        """
        Helper function to translate a NEP BW and a filter order
        to a filter time constant. Meant to be used when calculating
        sweeper sweep times.

        Note: precise only to within a few percent.

        Args:
            NEPBW (float): The NEP bandwidth in Hz
            order (int): The filter order

        Returns:
            float: The filter time constant in s.
        """
        const = {1: 0.249, 2: 0.124, 3: 0.093, 4: 0.078, 5: 0.068,
                 6: 0.061, 7: 0.056, 8: 0.052}
        tau_c = const[order]/NEPBW

        return tau_c

    def _get_sweep_time(self):
        """
        get_cmd for the sweeper_sweeptime parameter.

        Note: this calculation is only an estimate and not precise to more
        than a few percent.

        Returns:
            Union[float, None]: None if the bandwidthcontrol setting is
              'auto' (then all bets are off), otherwise a time in seconds.

        Raises:
            ValueError: if no signals are added to the sweep
        """

        # Possible TODO: cut down on the number of instrument
        # queries.

        if self._sweeper_signals == []:
            raise ValueError('No signals selected! Can not find sweep time.')

        mode = self.sweeper_BWmode.get()

        # The effective time constant of the demodulator depends on the
        # sweeper/bandwidthcontrol setting.
        #
        # If this setting is 'current', the largest current
        # time constant of the involved demodulators is used
        #
        # If the setting is 'fixed', the NEP BW specified under
        # sweep/bandwidth is used. The filter order is needed to convert
        # the NEP BW to a time constant

        demods = set([sig.split('/')[3] for sig in self._sweeper_signals])
        rates = []
        for demod in demods:
            rates.append(self._getter('demods', demod, 1, 'rate'))
        rate = min(rates)

        if mode == 'current':
            tcs = []
            for demod in demods:
                tcs.append(self._getter('demods', demod, 1, 'timeconstant'))

            tau_c = max(tcs)

        elif mode == 'fixed':
            order = self.sweeper_order()
            BW = self.sweeper_BW()

            tau_c = self.NEPBW_to_timeconstant(BW, order)

        elif mode == 'auto':
            return None

        settlingtime = max(self.sweeper_settlingtc.get()*tau_c,
                           self.sweeper_settlingtime.get())
        averagingtime = max(self.sweeper_averaging_time.get()*tau_c*rate,
                            self.sweeper_averaging_samples.get())/rate

        time_est = (settlingtime+averagingtime)*self.sweeper_samplecount.get()
        return time_est

    def _sweep_setter(self, setting, value):
        """
        set_cmd for all sweeper parameters. The value and setting are saved in
        a dictionary which is read by the Sweep parameter's build_sweep method
        and only then sent to the instrument.
        """
        key = '/'.join(setting.split('/')[1:])
        self._sweepdict[key] = value
        self.sweep_correctly_built = False

    def _sweep_getter(self, setting):
        """
        General get_cmd for sweeper parameters

        The built-in sweeper.get command returns a dictionary, but we want
        single values.

        Args:
            setting (str): the path used by ZI to describe the setting,
            e.g. 'sweep/settling/time'
        """
        # TODO: Should this look up in _sweepdict rather than query the
        # instrument?
        returndict = self.sweeper.get(setting)  # this is a dict

        # The dict may have different 'depths' depending on the parameter.
        # The depth is encoded in the setting string (number of '/')
        keys = setting.split('/')[1:]

        while keys != []:
            key = keys.pop(0)
            returndict = returndict[key]
        rawvalue = returndict

        if isinstance(rawvalue, np.ndarray) and len(rawvalue) == 1:
            value = rawvalue[0]
        elif isinstance(rawvalue, list) and len(rawvalue) == 1:
            value = rawvalue[0]
        else:
            value = rawvalue

        return value

    def add_signal_to_sweeper(self, demodulator, attribute):
        """
        Add a signal to the output of the sweeper. When the sweeper sweeps,
        the signals added to the sweeper are returned.

        Args:
            demodulator (int): A number from 1-8 choosing the demodulator.
              The same demodulator can be chosen several times for
              different attributes, e.g. demod1 X, demod1 phase
            attribute (str): The attribute to record, e.g. phase or Y

        Raises:
            ValueError: if a demodulator outside the allowed range is
              selected
            ValueError: if an attribute not in the list of allowed attributes
              is selected
        """

        # TODO: implement all possibly returned attributes
        valid_attributes = ['X', 'Y', 'R', 'phase', 'Xrms', 'Yrms', 'Rrms']

        # Validation
        if demodulator not in range(1, 9):
            raise ValueError('Can not select demodulator' +
                             ' {}. Only '.format(demodulator) +
                             'demodulators 1-8 are available.')
        if attribute not in valid_attributes:
            raise ValueError('Can not select attribute:'+
                             '{}. Only the following attributes are' +
                             ' available: ' +
                             ('{}, '*len(valid_attributes)).format(*valid_attributes))

        # internally, we use strings very similar to the ones used by the
        # instrument, but with the attribute added, e.g.
        # '/dev2189/demods/0/sample/X' means X of demodulator 1.
        signalstring = ('/' + self.device +
                        '/demods/{}/sample/{}'.format(demodulator-1,
                                                      attribute))
        if signalstring not in self._sweeper_signals:
            self._sweeper_signals.append(signalstring)

    def remove_signal_from_sweeper(self, demodulator, attribute):
        """
        Remove a signal from the output of the sweeper. If the signal
        has not previously been added, a warning is logged.

        Args:
            demodulator (int): A number from 1-8 choosing the demodulator.
              The same demodulator can be chosen several times for
              different attributes, e.g. demod1 X, demod1 phase
            attribute (str): The attribute to record, e.g. phase or Y
        """

        signalstring = ('/' + self.device +
                        '/demods/{}/sample/{}'.format(demodulator-1,
                                                      attribute))
        if signalstring not in self._sweeper_signals:
            log.warning('Can not remove signal with {} of'.format(attribute) +
                        ' demodulator {}, since it was'.format(demodulator) +
                        ' not previously added.')
        else:
            self._sweeper_signals.remove(signalstring)

    def print_sweeper_settings(self):
        """
        Pretty-print the current settings of the sweeper.
        If Sweep.build_sweep and Sweep.get are called, the sweep described
        here will be performed.
        """
        print('ACQUISITION')
        toprint = ['sweeper_BWmode', 'sweeper_BW', 'sweeper_order',
                   'sweeper_averaging_samples', 'sweeper_averaging_time',
                   'sweeper_settlingtime', 'sweeper_settlingtc']
        for paramname in toprint:
            parameter = self.parameters[paramname]
            print('    {}: {} ({})'.format(parameter.label, parameter.get(),
                                           parameter.unit))

        print('HORISONTAL')
        toprint = ['sweeper_start', 'sweeper_stop',
                   'sweeper_units',
                   'sweeper_samplecount',
                   'sweeper_param', 'sweeper_mode',
                   'sweeper_timeout']
        for paramname in toprint:
            parameter = self.parameters[paramname]
            print('    {}: {}'.format(parameter.label, parameter.get()))

        print('VERTICAL')
        count = 1
        for signal in self._sweeper_signals:
            (_, _, _, dm, _, attr) = signal.split('/')
            fmt = (count, int(dm)+1, attr)
            print('    Signal {}: Demodulator {}: {}'.format(*fmt))
            count += 1

        features = ['timeconstant', 'order', 'samplerate']
        print('DEMODULATORS')
        demods = []
        for signal in self._sweeper_signals:
            demods.append(int(signal.split('/')[3]))
        demods = set(demods)
        for dm in demods:
            for feat in features:
                parameter = self.parameters['demod{:d}_{}'.format(dm+1, feat)]
                fmt = (dm+1, parameter.label, parameter.get(), parameter.unit)
                print('    Demodulator {}: {}: {:.6f} ({})'.format(*fmt))
        print('META')
        swptime = self.sweeper_sweeptime()
        if swptime is not None:
            print('    Expected sweep time: {:.1f} (s)'.format(swptime))
        else:
            print('    Expected sweep time: N/A in auto mode')
        print('    Sweep timeout: {} ({})'.format(self.sweeper_timeout.get(),
                                                  's'))
        ready = self.sweep_correctly_built
        print('    Sweep built and ready to execute: {}'.format(ready))

    def _scope_setter(self, scopemodule, mode, setting, value):
        """
        set_cmd for all scope parameters. The value and setting are saved in
        a dictionary which is read by the Scope parameter's build_scope method
        and only then sent to the instrument.

        Args:
            scopemodule (int): Indicates whether this is a setting of the
                scopeModule or not. 1: it is a scopeModule setting,
                0: it is not.
            mode (int): Indicates whether we are setting an int or a float.
                0: int, 1: float. NOTE: Ignored if scopemodule==1.
            setting (str): The setting, e.g. 'length'.
            value (Union[int, float, str]): The value to set.
        """
        # Because setpoints need to be built
        self.scope_correctly_built = False

        # Some parameters are linked to each other in specific ways
        # Therefore, we need special actions for setting these parameters

        SRtranslation = {'kHz': 1e3, 'MHz': 1e6, 'GHz': 1e9,
                         'khz': 1e3, 'Mhz': 1e6, 'Ghz': 1e9}

        def setlength(value):
            # TODO: add validation. The GUI seems to correect this value
            self.daq.setDouble('/{}/scopes/0/length'.format(self.device),
                               value)
            SR_str = self.parameters['scope_samplingrate'].get()
            (number, unit) = SR_str.split(' ')
            SR = float(number)*SRtranslation[unit]
            self.parameters['scope_duration']._save_val(value/SR)
            self.daq.setInt('/{}/scopes/0/length'.format(self.device), value)

        def setduration(value):
            # TODO: validation?
            SR_str = self.parameters['scope_samplingrate'].get()
            (number, unit) = SR_str.split(' ')
            SR = float(number)*SRtranslation[unit]
            N = int(np.round(value*SR))
            self.parameters['scope_length']._save_val(N)
            self.parameters['scope_duration']._save_val(value)
            self.daq.setInt('/{}/scopes/0/length'.format(self.device), N)

        def setholdoffseconds(value):
            self.parameters['scope_trig_holdoffmode'].set('s')
            self.daq.setDouble('/{}/scopes/0/trigholdoff'.format(self.device),
                               value)

        def setsamplingrate(value):
            # When the sample rate is changed, the number of points of the trace
            # remains unchanged and the duration changes accordingly
            newSR_str = dict(zip(self._samplingrate_codes.values(),
                                 self._samplingrate_codes.keys()))[value]
            (number, unit) = newSR_str.split(' ')
            newSR = float(number)*SRtranslation[unit]
            oldSR_str = self.parameters['scope_samplingrate'].get()
            (number, unit) = oldSR_str.split(' ')
            oldSR = float(number)*SRtranslation[unit]
            oldduration = self.parameters['scope_duration'].get()
            newduration = oldduration*oldSR/newSR
            self.parameters['scope_duration']._save_val(newduration)
            self.daq.setInt('/{}/scopes/0/time'.format(self.device), value)

        specialcases = {'length': setlength,
                        'duration': setduration,
                        'scope_trig_holdoffseconds': setholdoffseconds,
                        'time': setsamplingrate}

        if setting in specialcases:
            specialcases[setting](value)
            self.daq.sync()
            return
        else:
            # We have two different parameter types: those under
            # /scopes/0/ and those under scopeModule/
            if scopemodule:
                self.scope.set('scopeModule/{}'.format(setting), value)
            elif mode == 0:
                self.daq.setInt('/{}/scopes/0/{}'.format(self.device,
                                                         setting), value)
            elif mode == 1:
                self.daq.setDouble('/{}/scopes/0/{}'.format(self.device,
                                                            setting), value)
            return

    def _scope_getter(self, setting):
        """
        get_cmd for scopeModule parameters

        """
        # There are a few special cases
        SRtranslation = {'kHz': 1e3, 'MHz': 1e6, 'GHz': 1e9,
                         'khz': 1e3, 'Mhz': 1e6, 'Ghz': 1e9}

        def getduration():
            SR_str = self.parameters['scope_samplingrate'].get()
            (number, unit) = SR_str.split(' ')
            SR = float(number)*SRtranslation[unit]
            N = self.parameters['scope_length'].get()
            duration = N/SR
            return duration

        specialcases = {'duration': getduration}

        if setting in specialcases:
            value = specialcases[setting]()
        else:
            querystr = 'scopeModule/' + setting
            returndict =  self.scope.get(querystr)
            # The dict may have different 'depths' depending on the parameter.
            # The depth is encoded in the setting string (number of '/')
            keys = setting.split('/')

            while keys != []:
                key = keys.pop(0)
                returndict = returndict[key]
                rawvalue = returndict

            if isinstance(rawvalue, np.ndarray) and len(rawvalue) == 1:
                value = rawvalue[0]
            elif isinstance(rawvalue, list) and len(rawvalue) == 1:
                value = rawvalue[0]
            else:
                value = rawvalue

        return value

    @staticmethod
    def _convert_to_float(frequency):
        converter = {'hz': 'e0', 'khz': 'e3', 'mhz': 'e6', 'ghz': 'e9',
                     'thz': 'e12'}
        value, suffix = frequency.split(' ')
        return float(''.join([value, converter[suffix.lower()]]))

    def round_to_nearest_sampling_frequency(self, desired_sampling_rate):
        available_frequencies = [1.8e9 / 2 ** self._samplingrate_codes[freq]
                                 for freq in self._samplingrate_codes.keys()]

        nearest_frequency = min(available_frequencies, key=lambda f: abs(
            math.log(desired_sampling_rate, 2) - math.log(f, 2)))
        return nearest_frequency

    def _set_samplingrate_as_float(self, frequency):
        float_samplingrate_map = {1.8e9 / 2 ** v: k
                                  for k, v in self._samplingrate_codes.items()}
        frequency_as_string = float_samplingrate_map[frequency]
        self.scope_samplingrate(frequency_as_string)

    def _get_samplingrate_as_float(self):
        frequency = self.scope_samplingrate()
        correct_frequency = 1.8e9 / 2 ** self._samplingrate_codes[frequency]
        return correct_frequency

    def close(self):
        """
        Override of the base class' close function
        """
        self.scope.unsubscribe('/{}/scopes/0/wave'.format(self.device))
        self.scope.clear()
        self.sweeper.clear()
        if self.has_data_acquisition_module:
            self.data_acquisition.data_acquisition_module.finish()
            self.data_acquisition.data_acquisition_module.clear()
        self.daq.disconnect()
        super().close()<|MERGE_RESOLUTION|>--- conflicted
+++ resolved
@@ -5,13 +5,8 @@
 from functools import partial
 from math import sqrt
 from distutils.version import StrictVersion
-
-<<<<<<< HEAD
-from typing import Callable, List, Union, cast, Optional
-=======
 from typing import Callable, List, Union, cast, Optional, Sequence, Dict
 
->>>>>>> 023a6664
 from qcodes.utils.helpers import create_on_off_val_mapping
 
 try:
