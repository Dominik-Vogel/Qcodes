"""
Tests for plotting system.
Legacy in many ways:
<<<<<<< HEAD
=======

>>>>>>> d8d71d30
    - assume X server running
    - just test "window creation"
"""
from unittest import TestCase, skipIf
import os

try:
    from qcodes.plots.pyqtgraph import QtPlot
    if os.environ.get("TRAVISCI"):
        noQtPlot = True
    else:
        noQtPlot = False
except Exception:
    noQtPlot = True

try:
    from qcodes.plots.qcmatplotlib import MatPlot
    import matplotlib.pyplot as plt
    if os.environ.get("TRAVISCI"):
        noMatPlot = True
    else:
        noMatPlot = False
except Exception:
    noMatPlot = True


@skipIf(noQtPlot, '***pyqtgraph plotting cannot be tested***')
class TestQtPlot(TestCase):

    def setUp(self):
        pass

    def tearDown(self):
        pass

    def test_creation(self):
        """
        Simple test function which created a QtPlot window
        """
        plotQ = QtPlot(remote=False, show_window=False, interval=0)
        plotQ.add_subplot()


@skipIf(noMatPlot, '***matplotlib plotting cannot be tested***')
class TestMatPlot(TestCase):

    def setUp(self):
        pass

    def tearDown(self):
        pass

    def test_creation(self):
        """
        Simple test function which created a QtPlot window
        """
        plotM = MatPlot(interval=0)
        plt.close(plotM.fig)<|MERGE_RESOLUTION|>--- conflicted
+++ resolved
@@ -1,10 +1,7 @@
 """
 Tests for plotting system.
 Legacy in many ways:
-<<<<<<< HEAD
-=======
 
->>>>>>> d8d71d30
     - assume X server running
     - just test "window creation"
 """
